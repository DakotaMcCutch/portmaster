--- conflicted
+++ resolved
@@ -119,12 +119,12 @@
 			config.DisplayOrderAnnotation: cfgOptionNameServersOrder,
 			config.CategoryAnnotation:     "Servers",
 			config.QuickSettingsAnnotation: []config.QuickSetting{
-				{
+			{
 					Name:   "Cloudflare (with Malware Filter)",
 					Action: config.QuickReplace,
 					Value: []string{
-						"dot://1.1.1.2:853?verify=cloudflare-dns.com&name=Cloudflare&blockedif=zeroip",
-						"dot://1.0.0.2:853?verify=cloudflare-dns.com&name=Cloudflare&blockedif=zeroip",
+						"dot://cloudflare-dns.com?ip=1.1.1.2&name=Cloudflare&blockedif=zeroip",
+						"dot://cloudflare-dns.com?ip=1.0.0.2&name=Cloudflare&blockedif=zeroip",
 					},
 				},
 				{
@@ -150,17 +150,6 @@
 						"dot://dot1.applied-privacy.net?ip=94.130.106.88&name=AppliedPrivacy",
 					},
 				},
-<<<<<<< HEAD
-=======
-				{
-					Name:   "Cloudflare (with Malware Filter)",
-					Action: config.QuickReplace,
-					Value: []string{
-						"dot://cloudflare-dns.com?ip=1.1.1.2&name=Cloudflare&blockedif=zeroip",
-						"dot://cloudflare-dns.com?ip=1.0.0.2&name=Cloudflare&blockedif=zeroip",
-					},
-				},
->>>>>>> 59e2c56e
 			},
 			"self:detail:internalSpecialUseDomains": internalSpecialUseDomains,
 			"self:detail:connectivityDomains":       netenv.ConnectivityDomains,
